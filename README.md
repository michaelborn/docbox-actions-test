[![All Contributors](https://img.shields.io/github/contributors/Ortus-Solutions/DocBox?style=flat-square)](#contributors)
|
[![Master Branch Build Status](https://img.shields.io/travis/Ortus-Solutions/DocBox/master.svg?style=flat-square&label=master)](https://travis-ci.org/Ortus-Solutions/DocBox) 
| 
[![Development Branch Build Status](https://img.shields.io/travis/Ortus-Solutions/DocBox/development.svg?style=flat-square&label=development)](https://travis-ci.org/Ortus-Solutions/DocBox)
|
![Latest release](https://img.shields.io/github/v/release/Ortus-Solutions/DocBox?style=flat-square)

```text
██████╗  ██████╗  ██████╗██████╗  ██████╗ ██╗  ██╗
██╔══██╗██╔═══██╗██╔════╝██╔══██╗██╔═══██╗╚██╗██╔╝
██║  ██║██║   ██║██║     ██████╔╝██║   ██║ ╚███╔╝ 
██║  ██║██║   ██║██║     ██╔══██╗██║   ██║ ██╔██╗ 
██████╔╝╚██████╔╝╚██████╗██████╔╝╚██████╔╝██╔╝ ██╗
╚═════╝  ╚═════╝  ╚═════╝╚═════╝  ╚═════╝ ╚═╝  ╚═╝
```

# Welcome to DocBox!

DocBox is a JavaDoc-style documentation generator for your CFML codebase based on Mark Mandel's ColdDoc project.

[Docs][1] | [Github][2] | [Ortus Community][3]

![Coldbox 5 Router class documentation, generated via DocBox](coldbox-5-router-documentation.png)

## FEATURES

* Read [JavaDoc comment blocks](https://www.oracle.com/technical-resources/articles/java/javadoc-tool.html#format)
* Document your class API - components, methods, and properties
* Generate HTML documentation
* Generate machine-readable JSON
* generate XMI file which can be converted to a UML diagram

## SYSTEM REQUIREMENTS

- Lucee 5+
- ColdFusion 2016+

## Usage

Use the DocBox library to generate API docs from your CFC files.  Install Docbox with CommandBox like so:

```bash
box install docbox
```  

### Standalone Application

If you want to use DocBox for document generation in your CFML application, then just drop it into any location and create a `/docbox` mapping to it.  You will then instantiate the `DocBox` generator class with a `strategy` and `properties` for the strategy.

```js
// use custom strategy found at class.path
docbox = new docbox.DocBox( strategy="class.path", properties={} );

// create with HTML strategy
docbox = new docbox.DocBox(
  strategy = "HTML",
  properties = { 
    projectTitle="My Docs", 
    outputDir="#expandPath( '/docs' )#"
  }
);
```

#### Generating Docs

To generate the documentation you will then execute the `generate()` method on the DocBox object and pass in the following parameters:

#### Generate Params

* `source` : A path to the source location or an array of structs of locations that must have a `dir` and `mapping` key on it.
* `mapping` : The base mapping for the folder source. Used only if `source` is a path
* `excludes` : A regular expression that will be evaluated against all CFCs sent for documentation.  If the regex matches the CFC name and path then the CFC will be excluded from documentation.


```js
docbox.generate( source="/my/path", mapping="coldbox" );

docbox.generate(
    source  = "#expandPath( '/docbox' )#",
    mapping = "coldbox",
    excludes = "tests"
);
```

Once the generation finalizes, you will see your beautiful docs!

#### Available Strategies & Properties

* `HTML` - **default**
  * `projectTitle` : The HTML title
  * `outputDir` : The output directory
* `JSON`
  * `projectTitle` : The HTML title
  * `outputDir` : The output directory
* `XMI`
  * `outputFile` : The output file

### CommandBox Command

There is a related project you can install which wraps up the DocBox library in a Custom CLI command so you can generate API docs from the command line.

```bash
box install commandbox-docbox
```
Read more here: https://github.com/Ortus-Solutions/commandbox-docbox

----

## LICENSE

Apache License, Version 2.0.

## BUGS + NEW FEATURES

Please use our Jira instance to create bugs and new feature issues: https://ortussolutions.atlassian.net/projects/DOCBOX

## CREDITS & CONTRIBUTIONS

Thanks to Mark Mandel for allowing us to fork his project.

I THANK GOD FOR HIS WISDOM FOR THIS PROJECT

## THE DAILY BREAD

"I am the way, and the truth, and the life; no one comes to the Father, but by me (JESUS)" Jn 14:1-12

[1]: https://docbox.ortusbooks.com/
[2]: https://github.com/Ortus-Solutions/DocBox
[3]: https://community.ortussolutions.com/c/communities/docbox/17

## Have Questions?

Come find us on the [CFML Slack](http://cfml-slack.herokuapp.com/) (#box-products channel) and ask us there.  We'd be happy to help!

## Ortus Community
<<<<<<< HEAD

Join us in our Ortus Community and become a valuable member of this project https://community.ortussolutions.com/c/communities/docbox/17. We are looking forward to hearing from you!
=======
Join us in our Ortus Community and become a valuable member of this project https://community.ortussolutions.com/c/communities/docbox/17. We will looking forward to hearing from you!!
>>>>>>> e8b124cf
<|MERGE_RESOLUTION|>--- conflicted
+++ resolved
@@ -134,9 +134,5 @@
 Come find us on the [CFML Slack](http://cfml-slack.herokuapp.com/) (#box-products channel) and ask us there.  We'd be happy to help!
 
 ## Ortus Community
-<<<<<<< HEAD
 
-Join us in our Ortus Community and become a valuable member of this project https://community.ortussolutions.com/c/communities/docbox/17. We are looking forward to hearing from you!
-=======
-Join us in our Ortus Community and become a valuable member of this project https://community.ortussolutions.com/c/communities/docbox/17. We will looking forward to hearing from you!!
->>>>>>> e8b124cf
+Join us in our Ortus Community and become a valuable member of this project https://community.ortussolutions.com/c/communities/docbox/17. We are looking forward to hearing from you!