--- conflicted
+++ resolved
@@ -9,18 +9,6 @@
 
 	/*********************************** LIFE CYCLE Methods ***********************************/
 
-<<<<<<< HEAD
-	// executes before all suites+specs in the run() method
-	function beforeAll(){
-	}
-
-	// executes after all suites+specs in the run() method
-	function afterAll(){
-		structDelete( variables, "docbox" );
-	}
-
-=======
->>>>>>> e8b124cf
 	/*********************************** BDD SUITES ***********************************/
 
 	function run( testResults, testBox ){
