/**
 * My BDD Test
 */
component extends="testbox.system.BaseSpec" {

	variables.testOutputDir = expandPath( "/tests/tmp/html" );

	/*********************************** LIFE CYCLE Methods ***********************************/

<<<<<<< HEAD
	// executes before all suites+specs in the run() method
	function beforeAll(){
		variables.testOutputDir = expandPath( variables.testOutputDir );
		variables.docbox = new docbox.DocBox(
			strategy   = "docbox.strategy.api.HTMLAPIStrategy",
			properties = {
				projectTitle : "DocBox Tests",
				outputDir    : variables.testOutputDir
			}
		);
	}

	// executes after all suites+specs in the run() method
	function afterAll(){
		structDelete( variables, "docbox" );
	}

=======
>>>>>>> e8b124cf
	/*********************************** BDD SUITES ***********************************/

	function run(){
		// all your suites go here.
		describe( "HTMLAPIStrategy", function(){
			beforeEach( function(){
<<<<<<< HEAD
				// empty the directory so we know if it has been populated
				resetTmpDirectory( variables.testOutputDir );
=======
				variables.docbox = new docbox.DocBox(
					strategy   = "docbox.strategy.api.HTMLAPIStrategy",
					properties = {
						projectTitle : "DocBox Tests",
						outputDir    : variables.testOutputDir
					}
				);
				// empty the directory so we know if it has been populated
				if ( directoryExists( variables.testOutputDir ) ) {
					directoryDelete( variables.testOutputDir, true );
				}
				directoryCreate( variables.testOutputDir );
>>>>>>> e8b124cf
			} );

			it( "can run without failure", function(){
				variables.docbox.generate(
					source   = expandPath( "/tests" ),
					mapping  = "tests",
					excludes = "(coldbox|build\-docbox)"
				);
			} );

			it( "produces JSON output in the correct directory", function(){
				variables.docbox.generate(
					source   = expandPath( "/tests" ),
					mapping  = "tests",
					excludes = "(coldbox|build\-docbox)"
				);

				var allClassesFile = variables.testOutputDir & "/allclasses-frame.html";
				expect( fileExists( allClassesFile ) ).toBeTrue(
					"should generate allclasses-frame.html file to list all classes"
				);

				var allClassesHTML = fileRead( allClassesFile );
				expect( allClassesHTML ).toInclude(
					"HTMLAPIStrategyTest",
					"should document HTMLAPIStrategyTest.cfc in list of classes."
				);
<<<<<<< HEAD

				var testFile = variables.testOutputDir & "/tests/specs/HTMLAPIStrategyTest.html";
				expect( fileExists( testFile ) ).toBeTrue(
					"should generate #testFile# to document HTMLAPIStrategyTest.cfc"
				)
			} );
		} );
	}

	function resetTmpDirectory( directory ){
		// empty the directory so we know if it has been populated
		if ( directoryExists( arguments.directory ) ) {
			directoryDelete( arguments.directory, true );
		}
		directoryCreate( arguments.directory );
=======

				var testFile = variables.testOutputDir & "/tests/specs/HTMLAPIStrategyTest.html";
				expect( fileExists( testFile ) ).toBeTrue(
					"should generate #testFile# to document HTMLAPIStrategyTest.cfc"
				);
			} );
		} );
>>>>>>> e8b124cf
	}

}
<|MERGE_RESOLUTION|>--- conflicted
+++ resolved
@@ -7,36 +7,12 @@
 
 	/*********************************** LIFE CYCLE Methods ***********************************/
 
-<<<<<<< HEAD
-	// executes before all suites+specs in the run() method
-	function beforeAll(){
-		variables.testOutputDir = expandPath( variables.testOutputDir );
-		variables.docbox = new docbox.DocBox(
-			strategy   = "docbox.strategy.api.HTMLAPIStrategy",
-			properties = {
-				projectTitle : "DocBox Tests",
-				outputDir    : variables.testOutputDir
-			}
-		);
-	}
-
-	// executes after all suites+specs in the run() method
-	function afterAll(){
-		structDelete( variables, "docbox" );
-	}
-
-=======
->>>>>>> e8b124cf
 	/*********************************** BDD SUITES ***********************************/
 
 	function run(){
 		// all your suites go here.
 		describe( "HTMLAPIStrategy", function(){
 			beforeEach( function(){
-<<<<<<< HEAD
-				// empty the directory so we know if it has been populated
-				resetTmpDirectory( variables.testOutputDir );
-=======
 				variables.docbox = new docbox.DocBox(
 					strategy   = "docbox.strategy.api.HTMLAPIStrategy",
 					properties = {
@@ -49,7 +25,6 @@
 					directoryDelete( variables.testOutputDir, true );
 				}
 				directoryCreate( variables.testOutputDir );
->>>>>>> e8b124cf
 			} );
 
 			it( "can run without failure", function(){
@@ -77,23 +52,6 @@
 					"HTMLAPIStrategyTest",
 					"should document HTMLAPIStrategyTest.cfc in list of classes."
 				);
-<<<<<<< HEAD
-
-				var testFile = variables.testOutputDir & "/tests/specs/HTMLAPIStrategyTest.html";
-				expect( fileExists( testFile ) ).toBeTrue(
-					"should generate #testFile# to document HTMLAPIStrategyTest.cfc"
-				)
-			} );
-		} );
-	}
-
-	function resetTmpDirectory( directory ){
-		// empty the directory so we know if it has been populated
-		if ( directoryExists( arguments.directory ) ) {
-			directoryDelete( arguments.directory, true );
-		}
-		directoryCreate( arguments.directory );
-=======
 
 				var testFile = variables.testOutputDir & "/tests/specs/HTMLAPIStrategyTest.html";
 				expect( fileExists( testFile ) ).toBeTrue(
@@ -101,7 +59,6 @@
 				);
 			} );
 		} );
->>>>>>> e8b124cf
 	}
 
 }
