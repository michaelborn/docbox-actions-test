--- conflicted
+++ resolved
@@ -27,11 +27,7 @@
 		struct properties = {}
 	){
 		variables.strategies = [];
-<<<<<<< HEAD
-		if ( arguments.strategy != "" ) {
-=======
 		if ( len( arguments.strategy ) ) {
->>>>>>> e8b124cf
 			addStrategy(
 				strategy   = arguments.strategy,
 				properties = arguments.properties
@@ -62,20 +58,12 @@
 		any strategy      = "docbox.strategy.api.HTMLAPIStrategy",
 		struct properties = {}
 	){
-<<<<<<< HEAD
-		var newStrategy = "";
-		// if instance?
-		if ( isObject( arguments.strategy ) ) {
-			newStrategy = arguments.strategy;
-		} else {
-=======
 		// Set the incomign strategy to store
 		var newStrategy = arguments.strategy;
 
 		// If the strategy is not an object, then look it up
 		if ( isSimpleValue( newStrategy ) ) {
 			// Discover the strategy
->>>>>>> e8b124cf
 			switch ( uCase( arguments.strategy ) ) {
 				case "HTML":
 				case "HTMLAPISTRATEGY":
@@ -85,20 +73,14 @@
 				case "JSONAPISTRATEGY":
 					arguments.strategy = "docbox.strategy.json.JSONAPIStrategy";
 					break;
-<<<<<<< HEAD
-=======
 				case "UML":
->>>>>>> e8b124cf
 				case "XMI":
 				case "XMISTRATEGY":
 					arguments.strategy = "docbox.strategy.uml2tools.XMIStrategy";
 				default:
 					break;
 			}
-<<<<<<< HEAD
-=======
 			// Build it out
->>>>>>> e8b124cf
 			newStrategy = new "#arguments.strategy#"( argumentCollection = arguments.properties );
 		}
 		setStrategies( getStrategies().append( newStrategy ) );
