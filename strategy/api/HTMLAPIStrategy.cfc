--- conflicted
+++ resolved
@@ -42,10 +42,6 @@
 		directoryCopy( variables.static.ASSETS_PATH, getOutputDir(), true );
 
 		//write the index template
-<<<<<<< HEAD
-		args = {path=getOutputDir() & "/index.html", template="#instance.static.TEMPLATE_PATH#/index.cfm", projectTitle=getProjectTitle()};
-		writeTemplate(argumentCollection=args);
-=======
 		var args = {
 			path 		 = getOutputDir() & "/index.html", 
 			template 	 = "#variables.static.TEMPLATE_PATH#/index.cfm", 
@@ -58,7 +54,6 @@
 			.writeAllClassesFrame( arguments.qMetaData )
 			// Write packages
 			.writePackagePages( arguments.qMetaData );
->>>>>>> c396c3c1
 
 		return this;
 	}
@@ -72,66 +67,6 @@
 		var qPackage = 0;
 		var qClasses = 0;
 		var qInterfaces = 0;
-<<<<<<< HEAD
-	</cfscript>
-
-	<cfoutput query="arguments.qMetaData" group="package">
-		<cfscript>
-			currentDir = getOutputDir() & "/" & replace(package, ".", "/", "all");
-			ensureDirectory(currentDir);
-			qPackage = getMetaSubquery(arguments.qMetaData, "package = '#package#'", "name asc");
-			qClasses = getMetaSubquery(qPackage, "type='component'", "name asc");
-			qInterfaces = getMetaSubquery(qPackage, "type='interface'", "name asc");
-
-			writeTemplate(path=currentDir & "/package-summary.html",
-						template="#instance.static.TEMPLATE_PATH#/package-summary.cfm",
-						projectTitle = getProjectTitle(),
-						package = package,
-						qClasses = qClasses,
-						qInterfaces = qInterfaces);
-
-			writeTemplate(path=currentDir & "/package-frame.html",
-						template="#instance.static.TEMPLATE_PATH#/package-frame.cfm",
-						projectTitle = getProjectTitle(),
-						package = package,
-						qClasses = qClasses,
-						qInterfaces = qInterfaces);
-
-			buildClassPages(qPackage,
-							arguments.qMetadata
-							);
-		</cfscript>
-	</cfoutput>
-</cffunction>
-
-<cffunction name="buildClassPages" hint="builds the class pages" access="private" returntype="void" output="false">
-	<cfargument name="qPackage" hint="the query for a specific package" type="query" required="Yes">
-	<cfargument name="qMetadata" hint="the meta data query" type="query" required="Yes">
-	<cfscript>
-		var qSubClass = 0;
-		var qImplementing = 0;
-		var currentDir = 0;
-		var subClass = 0;
-		var safeMeta = 0;
-	</cfscript>
-
-<!---	<cfif arguments.qPackage.package eq "coldspring.aop">
-	<cfdump show="name,package,type" var="#arguments.qPackage#" ><cfabort>
-	</cfif>--->
-
-	<cfloop query="arguments.qPackage">
-		<cfscript>
-			currentDir = getOutputDir() & "/" & replace(package, ".", "/", "all");
-			safeMeta = structCopy(metadata);
-
-			if(safeMeta.type eq "component")
-			{
-				qSubClass = getMetaSubquery(arguments.qMetaData, "UPPER(extends) = UPPER('#arguments.qPackage.package#.#arguments.qPackage.name#')", "package asc, name asc");
-				qImplementing = QueryNew("");
-			}
-			else
-			{
-=======
 
 		// done this way as ACF compat. Does not support writeoutput with query grouping.
 		include "#variables.static.TEMPLATE_PATH#/packagePages.cfm";
@@ -161,7 +96,6 @@
 				);
 				var qImplementing = QueryNew("");
 			} else {
->>>>>>> c396c3c1
 				//all implementing subclasses
 				var qSubClass = getMetaSubquery(
 					arguments.qMetaData, 
@@ -175,42 +109,6 @@
 				);
 			}
 
-<<<<<<< HEAD
-			writeTemplate(path=currentDir & "/#name#.html",
-						template="#instance.static.TEMPLATE_PATH#/class.cfm",
-						projectTitle = getProjectTitle(),
-						package = arguments.qPackage.package,
-						name = arguments.qPackage.name,
-						qSubClass = qSubClass,
-						qImplementing = qImplementing,
-						qMetadata = qMetaData,
-						metadata = safeMeta
-						);
-		</cfscript>
-	</cfloop>
-</cffunction>
-
-
-<cffunction name="writeOverviewSummaryAndFrame" hint="writes the overview-summary.html" access="private" returntype="void" output="false">
-	<cfargument name="qMetadata" hint="the meta data query" type="query" required="Yes">
-	<cfscript>
-		var qPackages = 0;
-	</cfscript>
-		<cfquery name="qPackages" dbtype="query" debug="false">
-			SELECT DISTINCT
-				package
-			FROM
-				arguments.qMetaData
-			ORDER BY
-				package
-		</cfquery>
-
-	<cfscript>
-		writeTemplate(path=getOutputDir() & "/overview-summary.html",
-					template="#instance.static.TEMPLATE_PATH#/overview-summary.cfm",
-					projectTitle = getProjectTitle(),
-					qPackages = qPackages);
-=======
 			// write it out
 			writeTemplate(
 				path			= currentDir & "/#name#.html",
@@ -224,7 +122,6 @@
 				metadata 		= safeMeta
 			);
 		}
->>>>>>> c396c3c1
 
 		return this;
 	}
@@ -251,45 +148,6 @@
 		);
 
 		//overview frame
-<<<<<<< HEAD
-		writeTemplate(path=getOutputDir() & "/overview-frame.html",
-					template="#instance.static.TEMPLATE_PATH#/overview-frame.cfm",
-					projectTitle=getProjectTitle(),
-					qMetaData = arguments.qMetaData);
-	</cfscript>
-</cffunction>
-
-<cffunction name="writeAllClassesFrame" hint="writes the allclasses-frame.html" access="private" returntype="void" output="false">
-	<cfargument name="qMetadata" hint="the meta data query" type="query" required="Yes">
-	<cfscript>
-		arguments.qMetadata = getMetaSubquery(query=arguments.qMetaData, orderby="name asc");
-
-		writeTemplate(path=getOutputDir() & "/allclasses-frame.html",
-					template="#instance.static.TEMPLATE_PATH#/allclasses-frame.cfm",
-					qMetaData = arguments.qMetaData);
-	</cfscript>
-</cffunction>
-
-<cffunction name="getOutputDir" access="private" returntype="string" output="false">
-	<cfreturn instance.outputDir />
-</cffunction>
-
-<cffunction name="setOutputDir" access="private" returntype="void" output="false">
-	<cfargument name="outputDir" type="string" required="true">
-	<cfset instance.outputDir = arguments.outputDir />
-</cffunction>
-
-<cffunction name="getProjectTitle" access="private" returntype="string" output="false">
-	<cfreturn instance.projectTitle />
-</cffunction>
-
-<cffunction name="setProjectTitle" access="private" returntype="void" output="false">
-	<cfargument name="projectTitle" type="string" required="true">
-	<cfset instance.projectTitle = arguments.projectTitle />
-</cffunction>
-
-</cfcomponent>
-=======
 		writeTemplate(
 			path			= getOutputDir() & "/overview-frame.html",
 			template		= "#variables.static.TEMPLATE_PATH#/overview-frame.cfm",
@@ -315,5 +173,4 @@
 
 		return this;
 	}	
-}
->>>>>>> c396c3c1
+}