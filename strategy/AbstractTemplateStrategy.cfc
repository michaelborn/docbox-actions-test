/**
 * Abstract base class for general templating strategies
 * <br>
 * <small><em>Copyright 2015 Ortus Solutions, Corp <a href="www.ortussolutions.com">www.ortussolutions.com</a></em></small>
 */
component doc_abstract="true" accessors="true" {

	/**
<<<<<<< HEAD
	 * The function query cache
=======
	 * The function query cache map
>>>>>>> e8b124cf
	 */
	property name="functionQueryCache" type="struct";

	/**
<<<<<<< HEAD
	 * The property query cache
=======
	 * The property query cache map
>>>>>>> e8b124cf
	 */
	property name="propertyQueryCache" type="struct";

	// static constants
	variables.static.META_ABSTRACT = "doc_abstract";
	variables.static.META_GENERIC  = "doc_generic";

	/**
	 * Constructor
	 */
	AbstractTemplateStrategy function init(){
		setFunctionQueryCache( structNew() );
		setPropertyQueryCache( structNew() );
		return this;
	}

	/**
	 * Runs the strategy
	 */
	AbstractTemplateStrategy function run(){
		throw(
			type    = "AbstractMethodException",
			message = "Method is abstract and must be overwritten",
			detail  = "The method 'run' in  component '#getMetadata( this ).name#' is abstract and must be overwritten"
		);
	}

	/**
	 * builds a data structure that shows the tree structure of the packages
	 * @return string,struct
	 */
	struct function buildPackageTree( required query qMetadata ){
		var qPackages = new Query(
			dbtype = "query",
			md     = arguments.qMetadata,
			sql    = "
			SELECT DISTINCT
				package
			FROM
				md
			ORDER BY
				package"
		).execute().getResult();

		var tree = {};
		for ( var thisRow in qPackages ) {
			var node     = tree;
			var aPackage = listToArray( thisRow[ "package" ], "." );

			for ( var thisPath in aPackage ) {
				if ( not structKeyExists( node, thisPath ) ) {
					node[ thisPath ] = {};
				}
				node = node[ thisPath ];
			}
		}

		return tree;
	}

	/**
	 * visit each element on the package tree
	 * @packageTree The package tree
	 * @startCommand the command to call on each visit
	 * @endCommand the command to call on each visit
	 * @args the extra arguments to get passed on to the visitor command (name, and fullname get passed by default)
	 */
	private AbstractTemplateStrategy function visitPackageTree(
		required struct packageTree,
		required any startCommand,
		required any endCommand,
		struct args = {}
	){
		var startCall = arguments.startCommand;
		var endCall   = arguments.endCommand;

		// default the fullname
		if ( NOT structKeyExists( args, "fullname" ) ) {
			arguments.args.fullname = "";
		}

		// iterate over package tree
		for ( var key in arguments.packageTree ) {
			var thisArgs      = structCopy( arguments.args );
			thisArgs.name     = key;
			thisArgs.fullName = listAppend(
				thisArgs.fullName,
				thisArgs.name,
				"."
			);

			startCall( argumentCollection = thisArgs );

			visitPackageTree(
				arguments.packageTree[ key ],
				startCall,
				endCall,
				thisArgs
			);

			endCall( argumentCollection = thisArgs );
		}

		return this;
	}

	/**
	 * Is the type a privite value
	 * @type The cf type
	 */
	private boolean function isPrimitive( required string type ){
		var primitives = "string,date,struct,array,void,binary,numeric,boolean,query,xml,uuid,any,component,function";
		return listFindNoCase( primitives, arguments.type );
	}

	/**
	 * builds a sorted query of function meta
	 */
	query function buildFunctionMetaData( required struct metadata ){
		var qFunctions = queryNew( "name, metadata" );
		var cache      = this.getFunctionQueryCache();

		if ( structKeyExists( cache, arguments.metadata.name ) ) {
			return cache[ arguments.metadata.name ];
		}
		// if no properties, return empty query
		if ( NOT structKeyExists( arguments.metadata, "functions" ) ) {
			return qFunctions;
		}
		// iterate and create
		for ( var thisFnc in arguments.metadata.functions ) {
			// dodge cfthread functions
			if ( NOT javacast( "string", thisFnc.name ).startsWith( "_cffunccfthread_" ) ) {
				queryAddRow( qFunctions );
				querySetCell( qFunctions, "name", thisFnc.name );
				querySetCell(
					qFunctions,
					"metadata",
					safePropertyMeta( thisFnc, arguments.metadata )
				);
			}
		}

		var results = getMetaSubQuery(
			query   = qFunctions,
			orderby = "name asc"
		);
		cache[ arguments.metadata.name ] = results;
		return results;
	}

	/**
	 * builds a sorted query of property meta
	 */
	query function buildPropertyMetaData( required struct metadata ){
		var qProperties = queryNew( "name, metadata" );
		var cache       = this.getPropertyQueryCache();

		if ( structKeyExists( cache, arguments.metadata.name ) ) {
			return cache[ arguments.metadata.name ];
		}
		// if no properties, return empty query
		if ( NOT structKeyExists( arguments.metadata, "properties" ) ) {
			return qProperties;
		}
		// iterate and create
		for ( var thisProp in arguments.metadata.properties ) {
			queryAddRow( qProperties );
			querySetCell( qProperties, "name", thisProp.name );
			querySetCell(
				qProperties,
				"metadata",
				safePropertyMeta( thisProp, arguments.metadata )
			);
		}

		var results = getMetaSubQuery(
			query   = qProperties,
			orderby = "name asc"
		);
		cache[ arguments.metadata.name ] = results;
		return results;
	}

	/**
	 * Returns the simple object name from a full class name
	 * @class The name of the class
	 */
	private string function getObjectName( required class ){
		return (
			len( arguments.class ) ? listGetAt(
				arguments.class,
				listLen( arguments.class, "." ),
				"."
			) : arguments.class
		);
	}

	/**
	 * Get a package from an incoming class
	 * @class The name of the class
	 */
	private string function getPackage( required class ){
		var objectname = getObjectName( arguments.class );
		var lenCount   = len( arguments.class ) - ( len( objectname ) + 1 );

		return ( lenCount gt 0 ? left( arguments.class, lenCount ) : arguments.class );
	}

	/**
	 * Whether or not the CFC class exists (does not test for primitives)
	 * @qMetaData The metadata query
	 * @className The name of the class
	 * @package The package the class comes from
	 */
	private boolean function classExists(
		required query qMetadata,
		required string className,
		required string package
	){
		var resolvedClassName = resolveClassName(
			arguments.className,
			arguments.package
		);
		var objectName  = getObjectName( resolvedClassName );
		var packageName = getPackage( resolvedClassName );
		var qClass      = getMetaSubQuery(
			arguments.qMetaData,
			"LOWER(package)=LOWER('#packageName#') AND LOWER(name)=LOWER('#objectName#')"
		);

		return qClass.recordCount;
	}

<<<<<<< HEAD
	/**
	 * Whether a type exists at all - be it class name, or primitive type
	 * @qMetaData The metadata query
	 * @className The name of the class
	 * @package The package the class comes from
	 */
	private boolean function typeExists(
		required query qMetadata,
		required string className,
		required string package
	){
		return isPrimitive( arguments.className ) OR classExists( argumentCollection = arguments );
	}

	/**
=======
	/**
	 * Whether a type exists at all - be it class name, or primitive type
	 * @qMetaData The metadata query
	 * @className The name of the class
	 * @package The package the class comes from
	 */
	private boolean function typeExists(
		required query qMetadata,
		required string className,
		required string package
	){
		return isPrimitive( arguments.className ) OR classExists( argumentCollection = arguments );
	}

	/**
>>>>>>> e8b124cf
	 * Resolves a class name that may not be full qualified
	 * @className The name of the class
	 * @package The package the class comes from
	 */
	private string function resolveClassName(
		required string className,
		required string package
	){
		if ( listLen( arguments.className, "." ) eq 1 ) {
			arguments.className = arguments.package & "." & arguments.className;
		}
		return arguments.className;
	}

	/**
	 * Query of Queries helper
	 * @query The metadata query
	 * @where The where string
	 * @orderby The order by string
	 */
	private query function getMetaSubQuery(
		required query query,
		string where,
		string orderBy
	){
		var q = new Query(
			dbtype = "query",
			qry    = arguments.query
		);
		var sql = "SELECT * FROM qry";

		if ( !isNull( arguments.where ) ) {
			sql &= " WHERE #preserveSingleQuotes( arguments.where )#";
		}

		if ( !isNull( arguments.orderBy ) ) {
			sql &= " ORDER BY #arguments.orderBy#";
		}
		q.setSQL( sql );

		return q.execute().getResult();
	}

	/**
	 * Sets default values on function metadata
	 * @func The function metadata
	 * @metadata The original metadata
	 */
	private any function safeFunctionMeta(
		required func,
		required struct metadata
	){
		if ( NOT structKeyExists( arguments.func, "returntype" ) ) {
			arguments.func.returntype = "any";
		}

		if ( NOT structKeyExists( arguments.func, "access" ) ) {
			arguments.func.access = "public";
		}

		// move the cfproperty hints onto functions for accessors/mutators
		if ( structKeyExists( arguments.metadata, "properties" ) ) {
			if ( lCase( arguments.func.name ).startsWith( "get" ) AND NOT structKeyExists( arguments.func, "hint" ) ) {
				local.name     = replaceNoCase( arguments.func.name, "get", "" );
				local.property = getPropertyMeta(
					local.name,
					arguments.metadata.properties
				);

				if ( structKeyExists( local.property, "hint" ) ) {
					arguments.func.hint = "get: " & local.property.hint;
				}
			} else if ( lCase( arguments.func.name ).startsWith( "set" ) AND NOT structKeyExists( arguments.func, "hint" ) ) {
				local.name     = replaceNoCase( arguments.func.name, "set", "" );
				local.property = getPropertyMeta(
					local.name,
					arguments.metadata.properties
				);

				if ( structKeyExists( local.property, "hint" ) ) {
					arguments.func.hint = "set: " & local.property.hint;
				}
			}
		}

		// move any argument meta from @foo.bar annotations onto the argument meta
		if ( structKeyExists( arguments.func, "parameters" ) ) {
			for ( local.metaKey in arguments.func ) {
				if ( listLen( local.metaKey, "." ) gt 1 ) {
					local.paramKey       = listGetAt( local.metaKey, 1, "." );
					local.paramExtraMeta = listGetAt( local.metaKey, 2, "." );
					local.paramMetaValue = arguments.func[ local.metaKey ];

					local.len = arrayLen( arguments.func.parameters );
					for ( local.counter = 1; local.counter lte local.len; local.counter++ ) {
						local.param = arguments.func.parameters[ local.counter ];

						if ( local.param.name eq local.paramKey ) {
							local.param[ local.paramExtraMeta ] = local.paramMetaValue;
						}
					}
				}
			}
		}
		return arguments.func;
	}

	/**
	 * Sets default values on property metadata
	 * @property The property metadata
	 * @metadata The original metadata
	 */
	private any function safePropertyMeta(
		required property,
		required struct metadata
	){
		if ( NOT structKeyExists( arguments.property, "type" ) ) {
			arguments.property.type = "any";
		}

		if ( NOT structKeyExists( arguments.property, "required" ) ) {
			arguments.property.required = false;
		}

		if ( NOT structKeyExists( arguments.property, "hint" ) ) {
			arguments.property.hint = "";
		}

		if ( NOT structKeyExists( arguments.property, "default" ) ) {
			arguments.property.default = "";
		}

		if ( NOT structKeyExists( arguments.property, "access" ) ) {
			arguments.property.access = "public";
		}

		if ( NOT structKeyExists( arguments.property, "returntype" ) ) {
			arguments.property.returntype = "any";
		}

		if ( NOT structKeyExists( arguments.property, "serializable" ) ) {
			arguments.property.serializable = true;
		}

		return arguments.property;
	}

	/**
	 * returns the property meta by a given name
	 * @name The name of the property
	 * @properties The property meta
	 */
	private struct function getPropertyMeta(
		required string name,
		required array properties
	){
		for ( var thisProp in arguments.properties ) {
			if ( thisProp.name eq arguments.name ) {
				return thisProp;
			}
		}
		return {};
	}

	/**
	 * Sets a default meta type if not found
	 * @param The struct meta
	 */
	private struct function safeParamMeta( required struct param ){
		if ( NOT structKeyExists( arguments.param, "type" ) ) {
			arguments.param.type = "any";
		}

		return arguments.param;
	}

	/**
	 * Builds a template
	 * @path Where to write the template
	 * @template The template to write out
	 */
	private AbstractTemplateStrategy function writeTemplate(
		required string path,
		required string template
	){
		savecontent variable="local.html" {
			include "#arguments.template#";
		}
		fileWrite( arguments.path, local.html );

		return this;
	}

	// Recursive function to output data
	function writeItems( struct startingLevel ){
		for ( var item in startingLevel ) {
			// Skip this key as it isn't a class, just the link for the package.
			if ( item == "$link" ) {
				continue;
			}
			var itemValue = startingLevel[ item ];

			//  If this is a class, output it
			if ( structKeyExists( itemValue, "$class" ) ) {
				writeOutput(
					"<li data-jstree='{ ""type"" : ""#itemValue.$class.type#"" }' linkhref=""#itemValue.$class.link#"" searchlist=""#itemValue.$class.searchList#"" thissort=""2"">"
				);
				writeOutput( item );
				writeOutput( "</li>" );
				// If this is a package, output it and its children
			} else {
				var link = "";
				if ( structKeyExists( itemValue, "$link" ) ) {
					link = itemValue.$link;
				}
				writeOutput(
					"<li data-jstree='{ ""type"" : ""package"" }' linkhref=""#link#"" searchlist=""#item#"" thissort=""1"">"
				);
				writeOutput( item );
				writeOutput( "<ul>" );
				// Recursive call
				writeItems( itemValue );
				writeOutput( "</ul>" );
				writeOutput( "</li>" );
			}
		}
	}

	/**
	 * Ensure directory
	 * @path The target path
	 */
	private AbstractTemplateStrategy function ensureDirectory( required string path ){
		if ( NOT directoryExists( arguments.path ) ) {
			directoryCreate( arguments.path );
		}
		return this;
	}

	/**
	 * is this class annotated as an abstract class?
	 * @class The class name
	 * @package The package we are currently in
	 */
	private boolean function isAbstractClass(
		required string class,
		required string package
	){
		// resolve class name
		arguments.class = resolveClassName( arguments.class, arguments.package );
		// get metadata
		var meta        = getComponentMetadata( arguments.class );
		// verify we have abstract class
		if ( structKeyExists( meta, variables.static.META_ABSTRACT ) ) {
			return meta[ variables.static.META_ABSTRACT ];
		}

		return false;
	}

	/**
	 * return an array of generic types associated with this function/argument
	 * @meta Either function, or argument metadata
	 * @package The package we are currently in
	 */
	private array function getGenericTypes(
		required struct meta,
		required string package
	){
		var results = [];

		// verify we have the generic annotation
		if (
			structKeyExists(
				arguments.meta,
				variables.static.META_GENERIC
			)
		) {
			var generics = listToArray( arguments.meta[ variables.static.META_GENERIC ] );
			// iterate and resolve
			for ( var thisGeneric in generics ) {
				if ( NOT isPrimitive( thisGeneric ) ) {
					arrayAppend(
						results,
						resolveClassName( thisGeneric, arguments.package )
					);
				}
			}
		}

		return results;
	}

}<|MERGE_RESOLUTION|>--- conflicted
+++ resolved
@@ -6,20 +6,12 @@
 component doc_abstract="true" accessors="true" {
 
 	/**
-<<<<<<< HEAD
-	 * The function query cache
-=======
 	 * The function query cache map
->>>>>>> e8b124cf
 	 */
 	property name="functionQueryCache" type="struct";
 
 	/**
-<<<<<<< HEAD
-	 * The property query cache
-=======
 	 * The property query cache map
->>>>>>> e8b124cf
 	 */
 	property name="propertyQueryCache" type="struct";
 
@@ -254,7 +246,6 @@
 		return qClass.recordCount;
 	}
 
-<<<<<<< HEAD
 	/**
 	 * Whether a type exists at all - be it class name, or primitive type
 	 * @qMetaData The metadata query
@@ -270,23 +261,6 @@
 	}
 
 	/**
-=======
-	/**
-	 * Whether a type exists at all - be it class name, or primitive type
-	 * @qMetaData The metadata query
-	 * @className The name of the class
-	 * @package The package the class comes from
-	 */
-	private boolean function typeExists(
-		required query qMetadata,
-		required string className,
-		required string package
-	){
-		return isPrimitive( arguments.className ) OR classExists( argumentCollection = arguments );
-	}
-
-	/**
->>>>>>> e8b124cf
 	 * Resolves a class name that may not be full qualified
 	 * @className The name of the class
 	 * @package The package the class comes from
